# Copyright 2021 Sony Semiconductors Israel, Inc. All rights reserved.
#
# Licensed under the Apache License, Version 2.0 (the "License");
# you may not use this file except in compliance with the License.
# You may obtain a copy of the License at
#
#     http://www.apache.org/licenses/LICENSE-2.0
#
# Unless required by applicable law or agreed to in writing, software
# distributed under the License is distributed on an "AS IS" BASIS,
# WITHOUT WARRANTIES OR CONDITIONS OF ANY KIND, either express or implied.
# See the License for the specific language governing permissions and
# limitations under the License.
# ==============================================================================
import itertools
from collections import Callable
from operator import itemgetter
from typing import Any, Tuple

import numpy as np

from model_compression_toolkit.common.constants import MIN_THRESHOLD, THRESHOLD, DEFAULT_TOL, DEFAULT_DEC_FACTOR, \
    SYMMETRIC_TENSOR_PER_CHANNEL_N_INTERVALS, SYMMETRIC_TENSOR_PER_CHANNEL_N_ITER, SYMMETRIC_TENSOR_DEC_FREQ, \
    SYMMETRIC_TENSOR_PER_CHANNEL_DEC_FREQ, SYMMETRIC_TENSOR_N_INTERVALS, SYMMETRIC_TENSOR_N_ITER, \
    UNIFORM_TENSOR_PER_CHANNEL_N_ITER, UNIFORM_TENSOR_N_ITER, SYMMETRIC_HISTOGRAM_DEC_FREQ, SYMMETRIC_HISTOGRAM_N_ITER, \
    SYMMETRIC_HISTOGRAM_N_INTERVALS, UNIFORM_HISTOGRAM_N_ITER, BOTTOM_FACTOR, UPPER_FACTOR, UNIFORM_TENSOR_N_SAMPLES, \
    UNIFORM_HISTOGRAM_N_SAMPLES
from model_compression_toolkit.common.quantization.quantizers.quantizers_helpers import quantize_tensor, \
    reshape_tensor_for_per_channel_search, uniform_quantize_tensor, get_output_shape
from model_compression_toolkit.common.quantization.quantization_params_generation.no_clipping import \
    no_clipping_selection_tensor, no_clipping_selection_histogram


def qparams_selection_tensor_search(error_function: Callable,
                                    tensor_data: np.ndarray,
                                    n_bits: int,
                                    per_channel: bool = False,
                                    channel_axis: int = 1,
                                    n_iter: int = 10,
                                    min_threshold=MIN_THRESHOLD) -> Any:
    """
    Search for an optimal threshold to quantize a tensor.
    The search_methods starts with the constrained no-clipping threshold the tensor has, and continues with
    n_iter another smaller constrained thresholds. For each candidate threshold, an error is computed
    based on the passed error function, and the threshold which yields the minimal error is selected
    and returned.

    Args:
        error_function: Function to compute the error between the original and quantized tensors.
        tensor_data: Numpy array with tensor's content.
        n_bits: Number of bits to quantize the tensor.
        per_channel: Whether the tensor should be quantized per-channel or per-tensor.
        channel_axis: Index of output channels dimension.
        n_iter: Number of searching iterations.
        min_threshold: Threshold to return if the computed threshold is smaller that min_threshold.

    Returns:
        Optimal constrained threshold to quantize the tensor.

    """

    signed = np.any(tensor_data < 0)  # check if tensor is singed
    output_shape = get_output_shape(tensor_data.shape, channel_axis)

    # First threshold to check is the constrained threshold based on the tensor's maximal value.
    threshold = 2 * no_clipping_selection_tensor(tensor_data,
                                                 0,
                                                 n_bits,
                                                 per_channel,
                                                 channel_axis,
                                                 min_threshold=min_threshold)[THRESHOLD]

    # If the threshold is computed per-channel, we rearrange the tensor such that each sub-tensor
    # is flattened, and we iterate over each one of them when searching for the threshold.
    if per_channel:
        tensor_data_r = reshape_tensor_for_per_channel_search(tensor_data, channel_axis)

    error_list = []  # init an empty error list
    # On each iteration a new constrained threshold which equal to half of the previous tested threshold
    # is used for quantizing the tensor and computing the error. The error is appended to an error list, which
    # eventually used to select the threshold with the minimal error.
    for i in range(n_iter):
        if per_channel:
            threshold_hat = (threshold / (2 ** i)).reshape([-1, 1])
            qt = quantize_tensor(tensor_data_r, threshold_hat, n_bits, signed)
            per_channel_error = _error_function_wrapper(error_function, tensor_data_r, qt, threshold_hat)

            error_list.append(np.asarray(per_channel_error))
        else:  # quantize per-tensor
            qt = quantize_tensor(tensor_data, threshold / (2 ** i), n_bits, signed)
            error = error_function(qt, tensor_data, threshold=threshold / (2 ** i))
            error_list.append(error)

    # Take the index of the minimal error, and use it compute the threshold which yielded it.
    i = np.argmin(np.stack(error_list, axis=-1), axis=-1)

    return np.maximum(np.reshape(threshold.flatten() / np.power(2, i), output_shape), min_threshold)


def qparams_selection_histogram_search(error_function: Callable,
                                       bins: np.ndarray,
                                       counts: np.ndarray,
                                       n_bits: int,
                                       constrained: bool = True,
                                       n_iter: int = 10,
                                       min_threshold: float = MIN_THRESHOLD):
    """
    Search for an optimal threshold to quantize a histogram of collected float values.
    The search_methods starts with the constrained no-clipping threshold by the bins' maximal value, and continues with
    n_iter another smaller constrained thresholds. For each candidate threshold, an error is computed
    based on the passed error function, and the threshold which yields the minimal error is selected
    and returned.

    Args:
        error_function: Function to compute the error between the original and quantized histograms.
        bins: Bins of the histogram to search_methods for an optimal threshold.
        counts: Number of elements in the bins to search_methods for a threshold.
        n_bits: Number of bits to quantize the tensor.
        constrained: Whether the threshold should be constrained or not.
        n_iter: Number of searching iterations.
        min_threshold: Threshold to return if the computed threshold is smaller that min_threshold.

    Returns:
        Optimal constrained threshold to quantize the tensor.

    """

    signed = np.any(bins < 0)  # Whether histogram contains negative values or not.
    threshold = (1 + int(constrained)) * no_clipping_selection_histogram(bins,
                                                                         counts,
                                                                         p=0,  # dummy
                                                                         n_bits=n_bits,  # dummy
                                                                         min_value=0,  # dummy
                                                                         max_value=0,  # dummy
                                                                         constrained=constrained,
                                                                         n_iter=n_iter,  # dummy
                                                                         min_threshold=min_threshold)
    # Init a list of thresholds.
    error_list = []
    threshold_list = threshold / np.power(2, np.linspace(0, n_iter - 1, n_iter))

    # On each iteration a new constrained threshold which equal to half of the previous tested threshold
    # is used for quantizing the histogram and computing the error. The error is appended to an error list, which
    # eventually used to select the threshold with the minimal error.
    for threshold in threshold_list:
        q_bins = quantize_tensor(bins, threshold, n_bits, signed)  # compute the quantized values of the bins.
        error = qparams_selection_histogram_search_error_function(error_function, bins, q_bins, counts,
                                                                  threshold=threshold)
        error_list.append(error)

    # Return the threshold with the minimal error.
    return np.maximum(threshold_list[np.argmin(error_list)], min_threshold)


def qparams_symmetric_iterative_minimization(x0: np.ndarray, x: np.ndarray, loss_fn: Callable,
                                             n_intervals: int = SYMMETRIC_TENSOR_N_INTERVALS,
                                             n_iter: int = SYMMETRIC_TENSOR_N_ITER,
                                             alpha: float = BOTTOM_FACTOR,
                                             beta: float = UPPER_FACTOR,
                                             dec_factor: Tuple = DEFAULT_DEC_FACTOR,
                                             dec_freq: int = SYMMETRIC_TENSOR_DEC_FREQ,
                                             tolerance: float = DEFAULT_TOL):
    """
    Search for an optimal threshold to for symmetric tensor quantization.
    The search starts with the no-clipping threshold the tensor has, and continues with
    n_iter of iterative search. In each iteration, a set of n_intervals threshold is created by evenly-spacing the
    range constructed from the previous obtained threshold multiplied by the alph and beta factors (for lower and upper
    limits, respectively).
    In addition, each dec_freq iterations, the factors are multiplied by dec_factor in order to make the search range
    narrower.

        Args:
        x0: Initial threshold.
        x: Numpy array with tensor's content.
        loss_fn: Function to compute the error between the original and quantized tensors.
        n_intervals: Number of locations to examine each iteration from the given range.
        n_iter: Number of searching iterations.
        alpha: Factor for creating the lower limit of the search range.
        beta: Factor for creating the upper limit of the search range.
        dec_factor: Factor for decreasing the multiplication factors, to get narrower search range.
        dec_freq: Frequency for decreasing the multiplication factors.
        tolerance: If the improvement between iterations is smaller than tolerance, then early stop.

    Returns:
        Dictionary with optimized threshold for symmetric tensor quantization (best obtained during the search),
        and its matching loss value.

    """
    range_scale = np.array([alpha, beta])
    curr_param = x0
    best = {"param": x0, "loss": loss_fn(x0, x)}

    for n in range(n_iter):
        prev_best_loss = best['loss']
        new_range_bounds = curr_param * range_scale

        next_range_bounds = search_fixed_range_intervals(new_range_bounds, x, loss_fn, n_intervals)

        best = min(best, next_range_bounds, key=itemgetter('loss'))

        iters_loss_diff = prev_best_loss - next_range_bounds['loss']
        if 0 < iters_loss_diff < tolerance:
            # improvement in last step is very small, therefore - finishing the search
            break

        # increase scaler to make range bounds narrower in next iteration
        if n % dec_freq == 0:
            range_scale *= dec_factor
            # prevent min bound from exceeding max bound
            range_scale = np.array([min(range_scale[0], 0.97), max(range_scale[1], 1.03)])

    return best


def iterative_uniform_dynamic_range_search(x0: np.ndarray,
                                           x: np.ndarray,
                                           scalers: np.ndarray,
                                           loss_fn: Callable,
                                           n_iter: int = UNIFORM_TENSOR_N_ITER,
                                           tolerance: float = DEFAULT_TOL):
    """
    Search for an optimal quantization range for uniform tensor quantization.
    The search starts with the no-clipping range the tensor has, and continues with
    n_iter of iterative search. In each iteration, a set of range candidates is created by multiplying each
    scaler (from the scalers set) with the current base range (the last obtained range).

        Args:
        x0: Initial base range.
        x: Numpy array with tensor's content.
        loss_fn: Function to compute the error between the original and quantized tensors.
        scalers: A set of multiplication factors, to create a set of quantization range candidates at each iteration.
        n_iter: Number of searching iterations.
        tolerance: If the improvement between iterations is smaller than tolerance, then early stop.

    Returns:
        Dictionary with optimized quantization range for uniform tensor quantization (best obtained during the search),
        and its matching loss value.

    """
    curr_range_bounds = x0
    best = {"param": x0, "loss": loss_fn(x0, x)}

    for n in range(n_iter):
        prev_best_loss = best['loss']
        curr_res = search_dynamic_range(base_range=curr_range_bounds, scalers=scalers, x=x, loss_fn=loss_fn)
        curr_range_bounds = curr_res['param']
        best = min(best, curr_res, key=itemgetter('loss'))

        iters_loss_diff = prev_best_loss - curr_res['loss']
        if 0 < iters_loss_diff < tolerance:
            # improvement in last step is very small, therefore - finishing the search
            break

    return best


def search_fixed_range_intervals(range_bounds: np.ndarray, x: np.ndarray, loss_fn: Callable, n_intervals: int = 100):
    """
    Searches in a set of n_intervals thresholds, taken from evenly-space intervales from the constructed range.

    Args:
        range_bounds: A range for creating a set of evenly-spaced threshold candidates.
        x: Numpy array with tensor's content.
        loss_fn: Function to compute the error between the original and quantized tensors.
        n_intervals: Number of locations to examine each iteration from the given range.

    Returns: Dictionary with best obtained threshold and the threshold's matching loss.

    """
    intervals = np.linspace(start=range_bounds[0], stop=range_bounds[1], num=n_intervals, dtype=float)
    vec_loss = np.vectorize(lambda t: loss_fn(t, x))
    losses = vec_loss(intervals)
    return {"param": intervals[np.argmin(losses)], "loss": np.min(losses)}


def search_dynamic_range(base_range: np.ndarray, x: np.ndarray, scalers: np.ndarray, loss_fn: Callable):
    """
    Searches in a set of constructed quantization ranges.

    Args:
        base_range: Base quantization range for constructing ranges candidates.
        x: Numpy array with tensor's content.
        scalers: A set of scale factor for constructing ranges candidates.
        loss_fn: Function to compute the error between the original and quantized tensors.

    Returns: Dictionary with best obtained quantization range and the threshold's matching loss.

    """
    ranges = base_range * scalers
    vec_loss = np.vectorize(lambda r: loss_fn(r, x), signature='(n)->()')
    losses = vec_loss(ranges)
    return {"param": ranges[np.argmin(losses)], "loss": np.min(losses)}


def qparams_symmetric_selection_tensor_search(error_function: Callable,
                                              tensor_data: np.ndarray,
                                              tensor_max: np.ndarray,
                                              n_bits: int,
                                              per_channel: bool = False,
                                              channel_axis: int = 1,
                                              n_iter: int = SYMMETRIC_TENSOR_PER_CHANNEL_N_ITER,
                                              min_threshold=MIN_THRESHOLD) -> Any:
    """
    Search for optimal threshold (per-channel or per-tensor) for symmetric quantization of a tensor,
    using the iterative optimizer method.

    Args:
        error_function: Function to compute the error between the original and quantized tensors.
        tensor_data: Numpy array with tensor's content.
        tensor_max: The max value of the tensor.
        n_bits: Number of bits to quantize the tensor.
        per_channel: Whether the tensor should be quantized per-channel or per-tensor.
        channel_axis: Index of output channels dimension.
        n_iter: Number of searching iterations.
        min_threshold: Threshold to return if the computed threshold is smaller that min_threshold.

    Returns:
        Ndarray with an optimized threshold (or set of thresholds shaped according to the channels_axis if per-channel).

    """

    signed = np.any(tensor_data < 0)  # check if tensor is singed
    output_shape = get_output_shape(tensor_data.shape, channel_axis)

    # If the threshold is computed per-channel, we rearrange the tensor such that each sub-tensor
    # is flattened, and we iterate over each one of them when searching for the threshold.
    if per_channel:
        tensor_data_r = reshape_tensor_for_per_channel_search(tensor_data, channel_axis)

        res = []
        for j in range(tensor_data_r.shape[0]):  # iterate all channels of the tensor.
            channel_data = tensor_data_r[j, :]
            channel_threshold = max(min_threshold, tensor_max.flatten()[j])
            channel_res = qparams_symmetric_iterative_minimization(x0=channel_threshold, x=channel_data,
                                                                   loss_fn=lambda t, float_tensor:
                                                                   error_function(float_tensor,
                                                                                  quantize_tensor(float_tensor, t,
                                                                                                  n_bits=n_bits,
                                                                                                  signed=signed), t),
                                                                   n_intervals=SYMMETRIC_TENSOR_PER_CHANNEL_N_INTERVALS,
                                                                   n_iter=SYMMETRIC_TENSOR_PER_CHANNEL_N_ITER,
                                                                   dec_freq=SYMMETRIC_TENSOR_PER_CHANNEL_DEC_FREQ)

            # search_function(channel_data, channel_threshold, bounds)
            res.append(max(min_threshold, channel_res['param']))
        return np.reshape(np.array(res), output_shape)
    else:
        # quantize per-tensor
        res = qparams_symmetric_iterative_minimization(x0=get_init_threshold(min_threshold, tensor_max), x=tensor_data,
                                                       loss_fn=lambda t, float_tensor: error_function(float_tensor,
                                                                                                      quantize_tensor(tensor_data, t, n_bits, signed),
                                                                                                      t),
                                                       n_intervals=SYMMETRIC_TENSOR_N_INTERVALS,
                                                       n_iter=SYMMETRIC_TENSOR_N_ITER,
                                                       dec_freq=SYMMETRIC_TENSOR_DEC_FREQ)
        return max(min_threshold, res['param'])


def qparams_uniform_selection_tensor_search(error_function: Callable,
                                            tensor_data: np.ndarray,
                                            tensor_min: np.ndarray,
                                            tensor_max: np.ndarray,
                                            n_bits: int,
                                            per_channel: bool = False,
                                            channel_axis: int = 1,
                                            n_iter: int = UNIFORM_TENSOR_PER_CHANNEL_N_ITER) -> Any:
    """
    Search for optimal quantization range (per-channel or per-tensor) for uniform quantization of a tensor,
    using the iterative optimizer method and built-in scale factors
    for constructing ranges candidates during the search.

    Args:
        error_function: Function to compute the error between the original and quantized tensors.
        tensor_data: Numpy array with tensor's content.
        tensor_min: The min value of the tensor.
        tensor_max: The max value of the tensor.
        n_bits: Number of bits to quantize the tensor.
        per_channel: Whether the tensor should be quantized per-channel or per-tensor.
        channel_axis: Index of output channels dimension.
        n_iter: Number of searching iterations.

    Returns:
        Ndarray with an optimized range (or set of thresholds shaped according to the channels_axis if per-channel).

    """

    output_shape = get_output_shape(tensor_data.shape, channel_axis)

    alpha = np.linspace(BOTTOM_FACTOR, UPPER_FACTOR, UNIFORM_TENSOR_N_SAMPLES)
    beta = np.linspace(BOTTOM_FACTOR, UPPER_FACTOR, UNIFORM_TENSOR_N_SAMPLES)
    scalers = np.asarray(list(itertools.product(alpha, beta)))

    # If the threshold is computed per-channel, we rearrange the tensor such that each sub-tensor
    # is flattened, and we iterate over each one of them when searching for the threshold.
    if per_channel:
        tensor_data_r = reshape_tensor_for_per_channel_search(tensor_data, channel_axis)

        res_min = []
        res_max = []
        for j in range(tensor_data_r.shape[0]):  # iterate all channels of the tensor.
            channel_data = tensor_data_r[j, :]
            channel_range_min = tensor_min.flatten()[j]
            channel_range_max = tensor_max.flatten()[j]
            channel_min_max = np.array([channel_range_min, channel_range_max])

            channel_res = iterative_uniform_dynamic_range_search(x0=channel_min_max, x=channel_data,
                                                                 scalers=scalers,
                                                                 loss_fn=lambda mm, float_tensor:
                                                                 error_function(float_tensor,
                                                                                uniform_quantize_tensor(float_tensor,
                                                                                                        mm[0], mm[1],
                                                                                                        n_bits=n_bits),
                                                                                mm),
                                                                 n_iter=UNIFORM_TENSOR_PER_CHANNEL_N_ITER)

            # search_function(channel_data, channel_threshold, bounds)
            res_min.append(channel_res['param'][0])
            res_max.append(channel_res['param'][1])

        res_min = np.reshape(np.array(res_min), output_shape)
        res_max = np.reshape(np.array(res_max), output_shape)
        return res_min, res_max
    else:
        # quantize per-tensor
        res = iterative_uniform_dynamic_range_search(x0=np.array([tensor_min, tensor_max]), x=tensor_data,
                                                     scalers=scalers,
                                                     loss_fn=lambda mm, float_tensor:
                                                     error_function(float_tensor,
                                                                    uniform_quantize_tensor(float_tensor, mm[0], mm[1], n_bits=n_bits),
                                                                    mm),
                                                     n_iter=UNIFORM_TENSOR_N_ITER)
        return res['param']


def qparams_symmetric_selection_histogram_search(error_function: Callable,
                                                 tensor_max: np.ndarray,
                                                 bins: np.ndarray,
                                                 counts: np.ndarray,
                                                 n_bits: int,
                                                 n_iter: int = SYMMETRIC_HISTOGRAM_N_ITER,
                                                 min_threshold: float = MIN_THRESHOLD):
    """
    search for optimal threshold (per-channel or per-tensor) for symmetric quantization of a histogram,
    using the iterative optimizer method.

    Args:
        error_function: Function to compute the error between the original and quantized histograms.
        tensor_max: The max value of the tensor.
        bins: Bins of the histogram to search_methods for an optimal threshold.
        counts: Number of elements in the bins to search_methods for a threshold.
        n_bits: Number of bits to quantize the tensor.
        n_iter: Number of searching iterations.
        min_threshold: Threshold to return if the computed threshold is smaller that min_threshold.

    Returns:
        Optimized threshold for quantifying the histogram.

    """

    signed = np.any(bins < 0)  # Whether histogram contains negative values or not.

    res = qparams_symmetric_iterative_minimization(x0=get_init_threshold(min_threshold, tensor_max), x=bins,
                                                   loss_fn=lambda t, float_tensor:
                                                   qparams_selection_histogram_search_error_function(error_function,
                                                                                                     bins,
                                                                                                     quantize_tensor(bins, t, n_bits, signed),
                                                                                                     counts),
                                                   n_intervals=SYMMETRIC_HISTOGRAM_N_INTERVALS,
                                                   n_iter=SYMMETRIC_HISTOGRAM_N_ITER,
                                                   dec_freq=SYMMETRIC_HISTOGRAM_DEC_FREQ)
    return max(min_threshold, res['param'])


def kl_qparams_symmetric_selection_histogram_search(error_function: Callable,
                                                    tensor_max: np.ndarray,
                                                    bins: np.ndarray,
                                                    counts: np.ndarray,
                                                    n_bits: int,
                                                    n_iter: int = SYMMETRIC_HISTOGRAM_N_ITER,
                                                    min_threshold: float = MIN_THRESHOLD):
    """
    Search for optimal threshold (per-channel or per-tensor) for symmetric quantization of a histogram,
    with KL-Divergence loss function (needs a separate search function
    since the error function needs additional arguments that are constructed from the input)
    Using the iterative optimizer method for the search.

    Args:
        error_function: Function to compute the error between the original and quantized histograms.
        tensor_max: The max value of the tensor.
        bins: Bins of the histogram to search_methods for an optimal threshold.
        counts: Number of elements in the bins to search_methods for a threshold.
        n_bits: Number of bits to quantize the tensor.
        n_iter: Number of searching iterations.
        min_threshold: Threshold to return if the computed threshold is smaller that min_threshold.

    Returns:
        Optimized threshold for quantifying the histogram.

    """

    signed = np.any(bins < 0)  # Whether histogram contains negative values or not.
    res = qparams_symmetric_iterative_minimization(x0=get_init_threshold(min_threshold, tensor_max), x=bins,
                                                   loss_fn=lambda t, float_tensor:
                                                   kl_qparams_selection_histogram_search_error_function(error_function,
                                                                                                        bins,
                                                                                                        quantize_tensor(bins, t, n_bits, signed),
                                                                                                        counts,
                                                                                                        min_max_range=np.array([0, t]) if not signed else np.array([-t, t])),
                                                   n_intervals=SYMMETRIC_HISTOGRAM_N_INTERVALS,
                                                   n_iter=SYMMETRIC_HISTOGRAM_N_ITER,
                                                   dec_freq=SYMMETRIC_HISTOGRAM_DEC_FREQ)
    return max(min_threshold, res['param'])


def qparams_uniform_selection_histogram_search(error_function: Callable,
                                               tensor_min_max: np.ndarray,
                                               bins: np.ndarray,
                                               counts: np.ndarray,
                                               n_bits: int,
                                               n_iter: int = UNIFORM_HISTOGRAM_N_ITER):
    """
    Search for optimal quantization range (per-channel or per-tensor) for uniform quantization of a histogram,
    using the iterative optimizer method and built-in scale factors
    for constructing ranges candidates during the search.

    Args:
        error_function: Function to compute the error between the original and quantized histograms.
        tensor_min_max: Numpy array with tensor's min and max values.
        bins: Bins of the histogram to search_methods for an optimal threshold.
        counts: Number of elements in the bins to search_methods for a threshold.
        n_bits: Number of bits to quantize the tensor.
        n_iter: Number of searching iterations.

    Returns:
        Optimized range for quantifying the histogram.

    """
    alpha = np.linspace(BOTTOM_FACTOR, UPPER_FACTOR, UNIFORM_HISTOGRAM_N_SAMPLES)
    beta = np.linspace(BOTTOM_FACTOR, UPPER_FACTOR, UNIFORM_HISTOGRAM_N_SAMPLES)
    scalers = np.asarray(list(itertools.product(alpha, beta)))
    res = iterative_uniform_dynamic_range_search(x0=tensor_min_max, x=bins,
                                                 scalers=scalers,
                                                 loss_fn=lambda mm, float_tensor:
                                                 qparams_selection_histogram_search_error_function(error_function,
                                                                                                   bins,
                                                                                                   uniform_quantize_tensor(bins, mm[0], mm[1], n_bits),
                                                                                                   counts,
                                                                                                   min_max_range=mm),
                                                 n_iter=UNIFORM_HISTOGRAM_N_ITER)
    return res['param']


def qparams_selection_histogram_search_error_function(error_function: Callable,
                                                      bins: np.ndarray,
                                                      q_bins: np.ndarray,
                                                      counts: np.ndarray,
                                                      threshold: np.ndarray = None,
                                                      min_max_range=None):
    """
    Computes the error according to the given error function, to be used in the parameters' selection process
    for quantization.
    Args:
        error_function: Function to compute the error between the original and quantized histograms.
        bins: Bins values of the histogram.
        q_bins: Bins values of the quantized histogram.
        counts: Bins counts of the original histogram.
        threshold: Threshold bins were quantized by (used only for kl error function).
        min_max_range: quantization parameter, used in uniform parameters' selection for quantization range validation
        (not used for symmetric parameters' selection)

    Returns: the error between the original and quantized histogram.

    """
    # computes the number of elements between quantized bin values.
    q_count, _ = np.histogram(q_bins, bins=bins, weights=np.concatenate([counts.flatten(), np.asarray([0])]))
    # threshold is only used for KL error method calculations.
    # other error methods are passed with a wrapper that accepts a threshold argument but does not use it.
    error = error_function(q_bins, q_count, bins, counts, threshold, min_max_range)  # computes the error
    return error


def kl_qparams_selection_histogram_search_error_function(error_function: Callable,
                                                         bins: np.ndarray,
                                                         q_bins: np.ndarray,
                                                         counts: np.ndarray,
                                                         min_max_range: np.ndarray):
    """
    Computes the error according to the KL-divergence the distributions of the given histogram.
    The error value is used in the threshold optimization process, for symmetric quantization.
    Args:
        error_function: Function to compute the error between the original and quantized histograms.
        bins: Bins values of the histogram.
        q_bins: Quantized bins values of the histogram.
        counts: Bins counts of the original histogram.
        min_max_range: Quantization range to quantize histogram by.

    Returns: the error between the original and quantized histogram.

    """
    # compute the number of elements between quantized bin values.
    q_count, _ = np.histogram(q_bins, bins=bins, weights=np.concatenate([counts.flatten(), np.asarray([0])]))
    error = error_function(q_bins, q_count, bins, counts, range_min=min_max_range[0], range_max=min_max_range[1])
    return error


def get_init_threshold(min_threshold: float, tensor_max: np.ndarray, per_channel: bool = False) -> np.ndarray:
    """
    Gets an initial value for the threshold optimization process.
    If per_channel then returns a vector with initial value for each channel.

    Args:
        min_threshold: Minimal threshold to use if threshold is too small (not used for this method).
        tensor_max: Max value of a tensor.
        per_channel: Whether the quantization should be per-channel or not.

    Returns:
        Threshold value if max value in tensor is larger than min_threshold.
    """
<<<<<<< HEAD
    if per_channel:
        init_t = tensor_max
        init_t[tensor_max < min_threshold] = min_threshold
        return init_t
    return max(min_threshold, tensor_max)
=======
    tensor_data_r = reshape_tensor_for_per_channel_search(tensor_data, channel_axis)
    output_shape = get_output_shape(tensor_data.shape, channel_axis)
    res_min, res_max = [], []

    for j in range(tensor_data_r.shape[0]):  # iterate all channels of the tensor.
        channel_data = tensor_data_r[j, :]
        channel_range_min = tensor_min.flatten()[j]
        channel_range_max = tensor_max.flatten()[j]
        channel_min_max = np.array([channel_range_min, channel_range_max])

        bounds = get_range_bounds(channel_range_min, channel_range_max)
        channel_res = search_function(channel_data, channel_min_max, bounds)

        res_min.append(channel_res.x[0])
        res_max.append(channel_res.x[1])

    res_min = np.reshape(np.array(res_min), output_shape)
    res_max = np.reshape(np.array(res_max), output_shape)
    return res_min, res_max


def _error_function_wrapper(error_function, float_tensor, q_tensor, in_threshold):
    """
    Wrapper method for using the error methods in a vectorized per-channel parameters' search.

    Args:
        error_function: error_function: Function to compute the error between the original and quantized tensors.
        float_tensor: Numpy array with float tensor's content.
        q_tensor: Numpy array with quantized tensor's content.
        in_threshold: Threshold the tensor is quantized by (used in specific error functions only).

    Returns: A list of error values per-channel for the quantized tensor, according to the error function.

    """
    _error_per_list = []
    for j in range(float_tensor.shape[0]):  # iterate all channels of the tensor.
        _error_per_list.append(error_function(float_tensor[j, :], q_tensor[j, :], threshold=in_threshold[j]))
    return _error_per_list
>>>>>>> f5ddd405
<|MERGE_RESOLUTION|>--- conflicted
+++ resolved
@@ -616,49 +616,24 @@
     Returns:
         Threshold value if max value in tensor is larger than min_threshold.
     """
-<<<<<<< HEAD
     if per_channel:
         init_t = tensor_max
         init_t[tensor_max < min_threshold] = min_threshold
         return init_t
     return max(min_threshold, tensor_max)
-=======
-    tensor_data_r = reshape_tensor_for_per_channel_search(tensor_data, channel_axis)
-    output_shape = get_output_shape(tensor_data.shape, channel_axis)
-    res_min, res_max = [], []
-
-    for j in range(tensor_data_r.shape[0]):  # iterate all channels of the tensor.
-        channel_data = tensor_data_r[j, :]
-        channel_range_min = tensor_min.flatten()[j]
-        channel_range_max = tensor_max.flatten()[j]
-        channel_min_max = np.array([channel_range_min, channel_range_max])
-
-        bounds = get_range_bounds(channel_range_min, channel_range_max)
-        channel_res = search_function(channel_data, channel_min_max, bounds)
-
-        res_min.append(channel_res.x[0])
-        res_max.append(channel_res.x[1])
-
-    res_min = np.reshape(np.array(res_min), output_shape)
-    res_max = np.reshape(np.array(res_max), output_shape)
-    return res_min, res_max
 
 
 def _error_function_wrapper(error_function, float_tensor, q_tensor, in_threshold):
     """
     Wrapper method for using the error methods in a vectorized per-channel parameters' search.
-
     Args:
         error_function: error_function: Function to compute the error between the original and quantized tensors.
         float_tensor: Numpy array with float tensor's content.
         q_tensor: Numpy array with quantized tensor's content.
         in_threshold: Threshold the tensor is quantized by (used in specific error functions only).
-
     Returns: A list of error values per-channel for the quantized tensor, according to the error function.
-
     """
     _error_per_list = []
     for j in range(float_tensor.shape[0]):  # iterate all channels of the tensor.
         _error_per_list.append(error_function(float_tensor[j, :], q_tensor[j, :], threshold=in_threshold[j]))
-    return _error_per_list
->>>>>>> f5ddd405
+    return _error_per_list