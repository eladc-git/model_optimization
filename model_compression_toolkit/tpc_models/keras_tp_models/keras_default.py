--- conflicted
+++ resolved
@@ -64,13 +64,9 @@
                                                      MaxPooling2D,
                                                      tf.split,
                                                      tf.quantization.fake_quant_with_min_max_vars,
-<<<<<<< HEAD
-                                                     tf.math.argmax] + default_tfoplayer_filters)
-=======
                                                      tf.math.argmax,
                                                      tf.shape,
-                                                     tf.__operators__.getitem])
->>>>>>> 928fd81c
+                                                     tf.__operators__.getitem] + default_tfoplayer_filters)
 
         tpc.OperationsSetToLayers("Conv", [Conv2D,
                                            DepthwiseConv2D,
